--- conflicted
+++ resolved
@@ -1,403 +1,434 @@
-#region License
-// Copyright (c) .NET Foundation and contributors.
-//
-// Licensed under the Apache License, Version 2.0 (the "License");
-// you may not use this file except in compliance with the License.
-// You may obtain a copy of the License at
-//
-// http://www.apache.org/licenses/LICENSE-2.0
-//
-// Unless required by applicable law or agreed to in writing, software
-// distributed under the License is distributed on an "AS IS" BASIS,
-// WITHOUT WARRANTIES OR CONDITIONS OF ANY KIND, either express or implied.
-// See the License for the specific language governing permissions and
-// limitations under the License.
-//
-// The latest version of this file can be found at https://github.com/FluentValidation/FluentValidation
-#endregion
-
-namespace FluentValidation {
-	using System;
-	using System.Collections;
-	using System.Collections.Generic;
-	using System.Linq;
-	using System.Linq.Expressions;
-	using System.Threading;
-	using System.Threading.Tasks;
-	using Internal;
-	using Results;
-
-	/// <summary>
-	/// Base class for object validators.
-	/// </summary>
-	/// <typeparam name="T">The type of the object being validated</typeparam>
-	public abstract class AbstractValidator<T> : IValidator<T>, IEnumerable<IValidationRule> {
-		internal TrackingCollection<PropertyRule<T>> Rules { get; } = new TrackingCollection<PropertyRule<T>>();
-		private Func<CascadeMode> _cascadeMode = () => ValidatorOptions.Global.CascadeMode;
-
-		/// <summary>
-		/// Sets the cascade mode for all rules within this validator.
-		/// </summary>
-		protected CascadeMode CascadeMode {
-			get => _cascadeMode();
-			set => _cascadeMode = () => value;
-		}
-
-		ValidationResult IValidator.Validate(IValidationContext context) {
-			context.Guard("Cannot pass null to Validate", nameof(context));
-			return Validate(ValidationContext<T>.GetFromNonGenericContext(context));
-		}
-
-		Task<ValidationResult> IValidator.ValidateAsync(IValidationContext context, CancellationToken cancellation) {
-			context.Guard("Cannot pass null to Validate", nameof(context));
-			return ValidateAsync(ValidationContext<T>.GetFromNonGenericContext(context), cancellation);
-		}
-
-		/// <summary>
-		/// Validates the specified instance
-		/// </summary>
-		/// <param name="instance">The object to validate</param>
-		/// <returns>A ValidationResult object containing any validation failures</returns>
-		public ValidationResult Validate(T instance) {
-			return Validate(new ValidationContext<T>(instance, new PropertyChain(), ValidatorOptions.Global.ValidatorSelectors.DefaultValidatorSelectorFactory()));
-		}
-
-		/// <summary>
-		/// Validates the specified instance asynchronously
-		/// </summary>
-		/// <param name="instance">The object to validate</param>
-		/// <param name="cancellation">Cancellation token</param>
-		/// <returns>A ValidationResult object containing any validation failures</returns>
-		public Task<ValidationResult> ValidateAsync(T instance, CancellationToken cancellation = new CancellationToken()) {
-			return ValidateAsync(new ValidationContext<T>(instance, new PropertyChain(), ValidatorOptions.Global.ValidatorSelectors.DefaultValidatorSelectorFactory()), cancellation);
-		}
-
-		/// <summary>
-		/// Validates the specified instance.
-		/// </summary>
-		/// <param name="context">Validation Context</param>
-		/// <returns>A ValidationResult object containing any validation failures.</returns>
-		public virtual ValidationResult Validate(ValidationContext<T> context) {
-			context.Guard("Cannot pass null to Validate.", nameof(context));
-
-			var result = new ValidationResult(context.Failures);
-			bool shouldContinue = PreValidate(context, result);
-
-			if (!shouldContinue) {
-				return result;
-			}
-
-			EnsureInstanceNotNull(context.InstanceToValidate);
-
-			foreach (var rule in Rules) {
-				rule.Validate(context);
-
-				if (CascadeMode == CascadeMode.Stop && result.Errors.Count > 0) {
-					// Bail out if we're "failing-fast".
-					// Check for > 0 rather than == 1 because a rule chain may have overridden the Stop behaviour to Continue
-					// meaning that although the first rule failed, it actually generated 2 failures if there were 2 validators
-					// in the chain.
-					break;
-				}
-			}
-
-			SetExecutedRulesets(result, context);
-
-			if (!result.IsValid && context.ThrowOnFailures) {
-				RaiseValidationException(context, result);
-			}
-
-			return result;
-		}
-
-		/// <summary>
-		/// Validates the specified instance asynchronously.
-		/// </summary>
-		/// <param name="context">Validation Context</param>
-		/// <param name="cancellation">Cancellation token</param>
-		/// <returns>A ValidationResult object containing any validation failures.</returns>
-		public async virtual Task<ValidationResult> ValidateAsync(ValidationContext<T> context, CancellationToken cancellation = new CancellationToken()) {
-			context.Guard("Cannot pass null to Validate", nameof(context));
-			context.RootContextData["__FV_IsAsyncExecution"] = true;
-
-			var result = new ValidationResult(context.Failures);
-			bool shouldContinue = PreValidate(context, result);
-
-			if (!shouldContinue) {
-				return result;
-			}
-
-			EnsureInstanceNotNull(context.InstanceToValidate);
-
-			foreach (var rule in Rules) {
-				cancellation.ThrowIfCancellationRequested();
-				await rule.ValidateAsync(context, cancellation);
-
-				if (CascadeMode == CascadeMode.Stop && result.Errors.Count > 0) {
-					// Bail out if we're "failing-fast".
-					// Check for > 0 rather than == 1 because a rule chain may have overridden the Stop behaviour to Continue
-					// meaning that although the first rule failed, it actually generated 2 failures if there were 2 validators
-					// in the chain.
-					break;
-				}
-			}
-
-			SetExecutedRulesets(result, context);
-
-			if (!result.IsValid && context.ThrowOnFailures) {
-				RaiseValidationException(context, result);
-			}
-
-			return result;
-		}
-
-		private void SetExecutedRulesets(ValidationResult result, ValidationContext<T> context) {
-			var executed = context.RootContextData.GetOrAdd("_FV_RuleSetsExecuted", () => new HashSet<string>{RulesetValidatorSelector.DefaultRuleSetName});
-			result.RuleSetsExecuted = executed.ToArray();
-		}
-
-		/// <summary>
-		/// Creates a <see cref="IValidatorDescriptor" /> that can be used to obtain metadata about the current validator.
-		/// </summary>
-		public virtual IValidatorDescriptor CreateDescriptor() {
-			return new ValidatorDescriptor<T>(Rules);
-		}
-
-		bool IValidator.CanValidateInstancesOfType(Type type) {
-			if (type == null) throw new ArgumentNullException(nameof(type));
-			return typeof(T).IsAssignableFrom(type);
-		}
-
-		/// <summary>
-		/// Defines a validation rule for a specify property.
-		/// </summary>
-		/// <example>
-		/// RuleFor(x => x.Surname)...
-		/// </example>
-		/// <typeparam name="TProperty">The type of property being validated</typeparam>
-		/// <param name="expression">The expression representing the property to validate</param>
-		/// <returns>an IRuleBuilder instance on which validators can be defined</returns>
-		public IRuleBuilderInitial<T, TProperty> RuleFor<TProperty>(Expression<Func<T, TProperty>> expression) {
-			expression.Guard("Cannot pass null to RuleFor", nameof(expression));
-<<<<<<< HEAD
-			// If rule-level caching is enabled, then bypass the expression-level cache.
-			// Otherwise we essentially end up caching expressions twice unnecessarily.
-			var rule = PropertyRule<T>.Create(expression, () => CascadeMode);
-			Rules.Add(rule);
-=======
-			var rule = PropertyRule.Create(expression, () => CascadeMode);
-			AddRule(rule);
->>>>>>> 73aa0b59
-			var ruleBuilder = new RuleBuilder<T, TProperty>(rule, this);
-			return ruleBuilder;
-		}
-
-		/// <summary>
-		/// Defines a validation rule for a specify property and an optional transformer.
-		/// This overload allows for the property value to be transformed into a different type prior to validation.
-		/// </summary>
-		/// <example>
-		/// RuleFor(x => x.OrderNumber, orderNumber => orderNumber.ToString())...
-		/// </example>
-		/// <typeparam name="TProperty">The type of property being validated</typeparam>
-		/// <typeparam name="TTransformed">The type after the transformer has been applied</typeparam>
-		/// <param name="expression">The expression representing the property to validate</param>
-		/// <param name="transform">Function to transform the property value into a different type</param>
-		/// <returns>an IRuleBuilder instance on which validators can be defined</returns>
-		public IRuleBuilderInitial<T, TTransformed> RuleFor<TProperty, TTransformed>(Expression<Func<T, TProperty>> expression, Func<TProperty, TTransformed> transform) {
-			expression.Guard("Cannot pass null to RuleFor", nameof(expression));
-			var rule = PropertyRule.Create(expression, transform, () => CascadeMode);
-			AddRule(rule);
-			var ruleBuilder = new RuleBuilder<T, TTransformed>(rule, this);
-			return ruleBuilder;
-		}
-
-		/// <summary>
-		/// Invokes a rule for each item in the collection.
-		/// </summary>
-		/// <typeparam name="TElement">Type of property</typeparam>
-		/// <param name="expression">Expression representing the collection to validate</param>
-		/// <returns>An IRuleBuilder instance on which validators can be defined</returns>
-		public IRuleBuilderInitialCollection<T, TElement> RuleForEach<TElement>(Expression<Func<T, IEnumerable<TElement>>> expression) {
-			expression.Guard("Cannot pass null to RuleForEach", nameof(expression));
-			var rule = CollectionPropertyRule<T, TElement>.Create(expression, () => CascadeMode);
-			Rules.Add(rule);
-			var ruleBuilder = new RuleBuilder<T, TElement>(rule, this);
-			return ruleBuilder;
-		}
-
-		/// <summary>
-		/// Invokes a rule for each item in the collection.
-		/// This overload allows for the collection element to be transformed into a different type prior to validation.
-		/// </summary>
-		/// <typeparam name="TElement">Type of property</typeparam>
-		/// <typeparam name="TTransformed">The type after the transformer has been applied</typeparam>
-		/// <param name="expression">Expression representing the collection to validate</param>
-		/// <param name="transform">Function to transform the collection element into a different type</param>
-		/// <returns>An IRuleBuilder instance on which validators can be defined</returns>
-		public IRuleBuilderInitialCollection<T, TTransformed> RuleForEach<TElement, TTransformed>(Expression<Func<T, IEnumerable<TElement>>> expression, Func<TElement, TTransformed> transform) {
-			expression.Guard("Cannot pass null to RuleForEach", nameof(expression));
-			var rule = CollectionPropertyRule<T, TTransformed>.CreateTransformed<TElement>(expression, transform, () => CascadeMode);
-			AddRule(rule);
-			var ruleBuilder = new RuleBuilder<T, TTransformed>(rule, this);
-			return ruleBuilder;
-		}
-
-		/// <summary>
-		/// Defines a RuleSet that can be used to group together several validators.
-		/// </summary>
-		/// <param name="ruleSetName">The name of the ruleset.</param>
-		/// <param name="action">Action that encapsulates the rules in the ruleset.</param>
-		public void RuleSet(string ruleSetName, Action action) {
-			ruleSetName.Guard("A name must be specified when calling RuleSet.", nameof(ruleSetName));
-			action.Guard("A ruleset definition must be specified when calling RuleSet.", nameof(action));
-
-			var ruleSetNames = ruleSetName.Split(',', ';')
-				.Select(x => x.Trim())
-				.ToArray();
-
-			using (Rules.OnItemAdded(r => r.RuleSets = ruleSetNames)) {
-				action();
-			}
-		}
-
-		/// <summary>
-		/// Defines a condition that applies to several rules
-		/// </summary>
-		/// <param name="predicate">The condition that should apply to multiple rules</param>
-		/// <param name="action">Action that encapsulates the rules.</param>
-		/// <returns></returns>
-		public IConditionBuilder When(Func<T, bool> predicate, Action action) {
-			return When((x, ctx) => predicate(x), action);
-		}
-
-		/// <summary>
-		/// Defines a condition that applies to several rules
-		/// </summary>
-		/// <param name="predicate">The condition that should apply to multiple rules</param>
-		/// <param name="action">Action that encapsulates the rules.</param>
-		/// <returns></returns>
-		public IConditionBuilder When(Func<T, ValidationContext<T>, bool> predicate, Action action) {
-			return new ConditionBuilder<T>(Rules).When(predicate, action);
-		}
-
-		/// <summary>
-		/// Defines an inverse condition that applies to several rules
-		/// </summary>
-		/// <param name="predicate">The condition that should be applied to multiple rules</param>
-		/// <param name="action">Action that encapsulates the rules</param>
-		public IConditionBuilder Unless(Func<T, bool> predicate, Action action) {
-			return Unless((x, ctx) => predicate(x), action);
-		}
-
-		/// <summary>
-		/// Defines an inverse condition that applies to several rules
-		/// </summary>
-		/// <param name="predicate">The condition that should be applied to multiple rules</param>
-		/// <param name="action">Action that encapsulates the rules</param>
-		public IConditionBuilder Unless(Func<T, ValidationContext<T>, bool> predicate, Action action) {
-			return new ConditionBuilder<T>(Rules).Unless(predicate, action);
-		}
-
-		/// <summary>
-		/// Defines an asynchronous condition that applies to several rules
-		/// </summary>
-		/// <param name="predicate">The asynchronous condition that should apply to multiple rules</param>
-		/// <param name="action">Action that encapsulates the rules.</param>
-		/// <returns></returns>
-		public IConditionBuilder WhenAsync(Func<T, CancellationToken, Task<bool>> predicate, Action action) {
-			return WhenAsync((x, ctx, cancel) => predicate(x, cancel), action);
-		}
-
-		/// <summary>
-		/// Defines an asynchronous condition that applies to several rules
-		/// </summary>
-		/// <param name="predicate">The asynchronous condition that should apply to multiple rules</param>
-		/// <param name="action">Action that encapsulates the rules.</param>
-		/// <returns></returns>
-		public IConditionBuilder WhenAsync(Func<T, ValidationContext<T>, CancellationToken, Task<bool>> predicate, Action action) {
-			return new AsyncConditionBuilder<T>(Rules).WhenAsync(predicate, action);
-		}
-
-		/// <summary>
-		/// Defines an inverse asynchronous condition that applies to several rules
-		/// </summary>
-		/// <param name="predicate">The asynchronous condition that should be applied to multiple rules</param>
-		/// <param name="action">Action that encapsulates the rules</param>
-		public IConditionBuilder UnlessAsync(Func<T, CancellationToken, Task<bool>> predicate, Action action) {
-			return UnlessAsync((x, ctx, cancel) => predicate(x, cancel), action);
-		}
-
-		/// <summary>
-		/// Defines an inverse asynchronous condition that applies to several rules
-		/// </summary>
-		/// <param name="predicate">The asynchronous condition that should be applied to multiple rules</param>
-		/// <param name="action">Action that encapsulates the rules</param>
-		public IConditionBuilder UnlessAsync(Func<T, ValidationContext<T>, CancellationToken, Task<bool>> predicate, Action action) {
-			return new AsyncConditionBuilder<T>(Rules).UnlessAsync(predicate, action);
-		}
-
-		/// <summary>
-		/// Includes the rules from the specified validator
-		/// </summary>
-		public void Include(IValidator<T> rulesToInclude) {
-			rulesToInclude.Guard("Cannot pass null to Include", nameof(rulesToInclude));
-			var rule = IncludeRule<T>.Create(rulesToInclude, () => CascadeMode);
-			Rules.Add(rule);
-		}
-
-		/// <summary>
-		/// Includes the rules from the specified validator
-		/// </summary>
-		public void Include<TValidator>(Func<T, TValidator> rulesToInclude) where TValidator : IValidator<T> {
-			rulesToInclude.Guard("Cannot pass null to Include", nameof(rulesToInclude));
-			var rule = IncludeRule<T>.Create(rulesToInclude, () => CascadeMode);
-			Rules.Add(rule);
-		}
-
-		/// <summary>
-		/// Returns an enumerator that iterates through the collection of validation rules.
-		/// </summary>
-		/// <returns>
-		/// A <see cref="T:System.Collections.Generic.IEnumerator`1"/> that can be used to iterate through the collection.
-		/// </returns>
-		/// <filterpriority>1</filterpriority>
-		public IEnumerator<IValidationRule> GetEnumerator() {
-			return Rules.GetEnumerator();
-		}
-
-		IEnumerator IEnumerable.GetEnumerator() {
-			return GetEnumerator();
-		}
-
-		/// <summary>
-		/// Throws an exception if the instance being validated is null.
-		/// </summary>
-		/// <param name="instanceToValidate"></param>
-		protected virtual void EnsureInstanceNotNull(object instanceToValidate) {
-			instanceToValidate.Guard("Cannot pass null model to Validate.", nameof(instanceToValidate));
-		}
-
-		/// <summary>
-		/// Determines if validation should occur and provides a means to modify the context and ValidationResult prior to execution.
-		/// If this method returns false, then the ValidationResult is immediately returned from Validate/ValidateAsync.
-		/// </summary>
-		/// <param name="context"></param>
-		/// <param name="result"></param>
-		/// <returns></returns>
-		protected virtual bool PreValidate(ValidationContext<T> context, ValidationResult result) {
-			return true;
-		}
-
-		/// <summary>
-		/// Throws a ValidationException. This method will only be called if the validator has been configured
-		/// to throw exceptions if validation fails. The default behaviour is not to throw an exception.
-		/// </summary>
-		/// <param name="context"></param>
-		/// <param name="result"></param>
-		/// <exception cref="ValidationException"></exception>
-		protected virtual void RaiseValidationException(ValidationContext<T> context, ValidationResult result) {
-			throw new ValidationException(result.Errors);
-		}
-	}
-}
+#region License
+// Copyright (c) .NET Foundation and contributors.
+//
+// Licensed under the Apache License, Version 2.0 (the "License");
+// you may not use this file except in compliance with the License.
+// You may obtain a copy of the License at
+//
+// http://www.apache.org/licenses/LICENSE-2.0
+//
+// Unless required by applicable law or agreed to in writing, software
+// distributed under the License is distributed on an "AS IS" BASIS,
+// WITHOUT WARRANTIES OR CONDITIONS OF ANY KIND, either express or implied.
+// See the License for the specific language governing permissions and
+// limitations under the License.
+//
+// The latest version of this file can be found at https://github.com/FluentValidation/FluentValidation
+#endregion
+
+namespace FluentValidation {
+	using System;
+	using System.Collections;
+	using System.Collections.Generic;
+	using System.Linq;
+	using System.Linq.Expressions;
+	using System.Threading;
+	using System.Threading.Tasks;
+	using Internal;
+	using Results;
+
+	/// <summary>
+	/// Base class for object validators.
+	/// </summary>
+	/// <typeparam name="T">The type of the object being validated</typeparam>
+	public abstract class AbstractValidator<T> : IValidator<T>, IEnumerable<IValidationRule> {
+		internal TrackingCollection<PropertyRule<T>> Rules { get; } = new TrackingCollection<PropertyRule<T>>();
+		private Func<CascadeMode> _cascadeMode = () => ValidatorOptions.Global.CascadeMode;
+
+		/// <summary>
+		/// Sets the cascade mode for all rules within this validator.
+		/// </summary>
+		protected CascadeMode CascadeMode {
+			get => _cascadeMode();
+			set => _cascadeMode = () => value;
+		}
+
+		ValidationResult IValidator.Validate(IValidationContext context) {
+			context.Guard("Cannot pass null to Validate", nameof(context));
+			return Validate(ValidationContext<T>.GetFromNonGenericContext(context));
+		}
+
+		Task<ValidationResult> IValidator.ValidateAsync(IValidationContext context, CancellationToken cancellation) {
+			context.Guard("Cannot pass null to Validate", nameof(context));
+			return ValidateAsync(ValidationContext<T>.GetFromNonGenericContext(context), cancellation);
+		}
+
+		/// <summary>
+		/// Validates the specified instance
+		/// </summary>
+		/// <param name="instance">The object to validate</param>
+		/// <returns>A ValidationResult object containing any validation failures</returns>
+		public ValidationResult Validate(T instance) {
+			return Validate(new ValidationContext<T>(instance, new PropertyChain(), ValidatorOptions.Global.ValidatorSelectors.DefaultValidatorSelectorFactory()));
+		}
+
+		/// <summary>
+		/// Validates the specified instance asynchronously
+		/// </summary>
+		/// <param name="instance">The object to validate</param>
+		/// <param name="cancellation">Cancellation token</param>
+		/// <returns>A ValidationResult object containing any validation failures</returns>
+		public Task<ValidationResult> ValidateAsync(T instance, CancellationToken cancellation = new CancellationToken()) {
+			return ValidateAsync(new ValidationContext<T>(instance, new PropertyChain(), ValidatorOptions.Global.ValidatorSelectors.DefaultValidatorSelectorFactory()), cancellation);
+		}
+
+		/// <summary>
+		/// Validates the specified instance.
+		/// </summary>
+		/// <param name="context">Validation Context</param>
+		/// <returns>A ValidationResult object containing any validation failures.</returns>
+		public virtual ValidationResult Validate(ValidationContext<T> context) {
+			context.Guard("Cannot pass null to Validate.", nameof(context));
+
+			var result = new ValidationResult(context.Failures);
+			bool shouldContinue = PreValidate(context, result);
+
+			if (!shouldContinue) {
+				return result;
+			}
+
+			EnsureInstanceNotNull(context.InstanceToValidate);
+
+			foreach (var rule in Rules) {
+				rule.Validate(context);
+
+				if (CascadeMode == CascadeMode.Stop && result.Errors.Count > 0) {
+					// Bail out if we're "failing-fast".
+					// Check for > 0 rather than == 1 because a rule chain may have overridden the Stop behaviour to Continue
+					// meaning that although the first rule failed, it actually generated 2 failures if there were 2 validators
+					// in the chain.
+					break;
+				}
+			}
+
+			SetExecutedRulesets(result, context);
+
+			if (!result.IsValid && context.ThrowOnFailures) {
+				RaiseValidationException(context, result);
+			}
+
+			return result;
+		}
+
+		/// <summary>
+		/// Validates the specified instance asynchronously.
+		/// </summary>
+		/// <param name="context">Validation Context</param>
+		/// <param name="cancellation">Cancellation token</param>
+		/// <returns>A ValidationResult object containing any validation failures.</returns>
+		public async virtual Task<ValidationResult> ValidateAsync(ValidationContext<T> context, CancellationToken cancellation = new CancellationToken()) {
+			context.Guard("Cannot pass null to Validate", nameof(context));
+			context.RootContextData["__FV_IsAsyncExecution"] = true;
+
+			var result = new ValidationResult(context.Failures);
+			bool shouldContinue = PreValidate(context, result);
+
+			if (!shouldContinue) {
+				return result;
+			}
+
+			EnsureInstanceNotNull(context.InstanceToValidate);
+
+			foreach (var rule in Rules) {
+				cancellation.ThrowIfCancellationRequested();
+				await rule.ValidateAsync(context, cancellation);
+
+				if (CascadeMode == CascadeMode.Stop && result.Errors.Count > 0) {
+					// Bail out if we're "failing-fast".
+					// Check for > 0 rather than == 1 because a rule chain may have overridden the Stop behaviour to Continue
+					// meaning that although the first rule failed, it actually generated 2 failures if there were 2 validators
+					// in the chain.
+					break;
+				}
+			}
+
+			SetExecutedRulesets(result, context);
+
+			if (!result.IsValid && context.ThrowOnFailures) {
+				RaiseValidationException(context, result);
+			}
+
+			return result;
+		}
+
+		private void SetExecutedRulesets(ValidationResult result, ValidationContext<T> context) {
+			var executed = context.RootContextData.GetOrAdd("_FV_RuleSetsExecuted", () => new HashSet<string>{RulesetValidatorSelector.DefaultRuleSetName});
+			result.RuleSetsExecuted = executed.ToArray();
+		}
+
+		/// <summary>
+		/// Creates a <see cref="IValidatorDescriptor" /> that can be used to obtain metadata about the current validator.
+		/// </summary>
+		public virtual IValidatorDescriptor CreateDescriptor() {
+			return new ValidatorDescriptor<T>(Rules);
+		}
+
+		bool IValidator.CanValidateInstancesOfType(Type type) {
+			if (type == null) throw new ArgumentNullException(nameof(type));
+			return typeof(T).IsAssignableFrom(type);
+		}
+
+		/// <summary>
+		/// Defines a validation rule for a specify property.
+		/// </summary>
+		/// <example>
+		/// RuleFor(x => x.Surname)...
+		/// </example>
+		/// <typeparam name="TProperty">The type of property being validated</typeparam>
+		/// <param name="expression">The expression representing the property to validate</param>
+		/// <returns>an IRuleBuilder instance on which validators can be defined</returns>
+		public IRuleBuilderInitial<T, TProperty> RuleFor<TProperty>(Expression<Func<T, TProperty>> expression) {
+			expression.Guard("Cannot pass null to RuleFor", nameof(expression));
+			var rule = PropertyRule<T>.Create(expression, () => CascadeMode);
+			Rules.Add(rule);
+			var ruleBuilder = new RuleBuilder<T, TProperty>(rule, this);
+			return ruleBuilder;
+		}
+
+		/// <summary>
+		/// Defines a validation rule for a specify property and an optional transformer.
+		/// This overload allows for the property value to be transformed into a different type prior to validation.
+		/// </summary>
+		/// <example>
+		/// RuleFor(x => x.OrderNumber, orderNumber => orderNumber.ToString())...
+		/// </example>
+		/// <typeparam name="TProperty">The type of property being validated</typeparam>
+		/// <typeparam name="TTransformed">The type after the transformer has been applied</typeparam>
+		/// <param name="expression">The expression representing the property to validate</param>
+		/// <param name="transform">Function to transform the property value into a different type</param>
+		/// <returns>an IRuleBuilder instance on which validators can be defined</returns>
+		public IRuleBuilderInitial<T, TTransformed> RuleFor<TProperty, TTransformed>(Expression<Func<T, TProperty>> expression, Func<TProperty, TTransformed> transform) {
+			expression.Guard("Cannot pass null to RuleFor", nameof(expression));
+			var rule = PropertyRule<T>.Create(expression, transform, () => CascadeMode);
+			Rules.Add(rule);
+			var ruleBuilder = new RuleBuilder<T, TTransformed>(rule, this);
+			return ruleBuilder;
+		}
+
+		/// <summary>
+		/// Defines a validation rule for a specify property and an optional transformer.
+		/// This overload allows for the property value to be transformed into a different type prior to validation.
+		/// </summary>
+		/// <example>
+		/// RuleFor(x => x.OrderNumber, orderNumber => orderNumber.ToString())...
+		/// </example>
+		/// <typeparam name="TProperty">The type of property being validated</typeparam>
+		/// <typeparam name="TTransformed">The type after the transformer has been applied</typeparam>
+		/// <param name="expression">The expression representing the property to validate</param>
+		/// <param name="transform">Function to transform the property value into a different type</param>
+		/// <returns>an IRuleBuilder instance on which validators can be defined</returns>
+		public IRuleBuilderInitial<T, TTransformed> RuleFor<TProperty, TTransformed>(Expression<Func<T, TProperty>> expression, Func<T, TProperty, TTransformed> transform) {
+			expression.Guard("Cannot pass null to RuleFor", nameof(expression));
+			var rule = PropertyRule<T>.Create(expression, transform, () => CascadeMode);
+			Rules.Add(rule);
+			var ruleBuilder = new RuleBuilder<T, TTransformed>(rule, this);
+			return ruleBuilder;
+		}
+
+
+		/// <summary>
+		/// Invokes a rule for each item in the collection.
+		/// </summary>
+		/// <typeparam name="TElement">Type of property</typeparam>
+		/// <param name="expression">Expression representing the collection to validate</param>
+		/// <returns>An IRuleBuilder instance on which validators can be defined</returns>
+		public IRuleBuilderInitialCollection<T, TElement> RuleForEach<TElement>(Expression<Func<T, IEnumerable<TElement>>> expression) {
+			expression.Guard("Cannot pass null to RuleForEach", nameof(expression));
+			var rule = CollectionPropertyRule<T, TElement>.Create(expression, () => CascadeMode);
+			Rules.Add(rule);
+			var ruleBuilder = new RuleBuilder<T, TElement>(rule, this);
+			return ruleBuilder;
+		}
+
+		/// <summary>
+		/// Invokes a rule for each item in the collection.
+		/// This overload allows for the collection element to be transformed into a different type prior to validation.
+		/// </summary>
+		/// <typeparam name="TElement">Type of property</typeparam>
+		/// <typeparam name="TTransformed">The type after the transformer has been applied</typeparam>
+		/// <param name="expression">Expression representing the collection to validate</param>
+		/// <param name="transform">Function to transform the collection element into a different type</param>
+		/// <returns>An IRuleBuilder instance on which validators can be defined</returns>
+		public IRuleBuilderInitialCollection<T, TTransformed> RuleForEach<TElement, TTransformed>(Expression<Func<T, IEnumerable<TElement>>> expression, Func<TElement, TTransformed> transform) {
+			expression.Guard("Cannot pass null to RuleForEach", nameof(expression));
+			var rule = CollectionPropertyRule<T, TTransformed>.CreateTransformed<TElement>(expression, transform, () => CascadeMode);
+			Rules.Add(rule);
+			var ruleBuilder = new RuleBuilder<T, TTransformed>(rule, this);
+			return ruleBuilder;
+		}
+
+		/// <summary>
+		/// Invokes a rule for each item in the collection.
+		/// This overload allows for the collection element to be transformed into a different type prior to validation.
+		/// </summary>
+		/// <typeparam name="TElement">Type of property</typeparam>
+		/// <typeparam name="TTransformed">The type after the transformer has been applied</typeparam>
+		/// <param name="expression">Expression representing the collection to validate</param>
+		/// <param name="transform">Function to transform the collection element into a different type</param>
+		/// <returns>An IRuleBuilder instance on which validators can be defined</returns>
+		public IRuleBuilderInitialCollection<T, TTransformed> RuleForEach<TElement, TTransformed>(Expression<Func<T, IEnumerable<TElement>>> expression, Func<T, TElement, TTransformed> transform) {
+			expression.Guard("Cannot pass null to RuleForEach", nameof(expression));
+			var rule = CollectionPropertyRule<T, TTransformed>.CreateTransformed<TElement>(expression, transform, () => CascadeMode);
+			Rules.Add(rule);
+			var ruleBuilder = new RuleBuilder<T, TTransformed>(rule, this);
+			return ruleBuilder;
+		}
+
+		/// <summary>
+		/// Defines a RuleSet that can be used to group together several validators.
+		/// </summary>
+		/// <param name="ruleSetName">The name of the ruleset.</param>
+		/// <param name="action">Action that encapsulates the rules in the ruleset.</param>
+		public void RuleSet(string ruleSetName, Action action) {
+			ruleSetName.Guard("A name must be specified when calling RuleSet.", nameof(ruleSetName));
+			action.Guard("A ruleset definition must be specified when calling RuleSet.", nameof(action));
+
+			var ruleSetNames = ruleSetName.Split(',', ';')
+				.Select(x => x.Trim())
+				.ToArray();
+
+			using (Rules.OnItemAdded(r => r.RuleSets = ruleSetNames)) {
+				action();
+			}
+		}
+
+		/// <summary>
+		/// Defines a condition that applies to several rules
+		/// </summary>
+		/// <param name="predicate">The condition that should apply to multiple rules</param>
+		/// <param name="action">Action that encapsulates the rules.</param>
+		/// <returns></returns>
+		public IConditionBuilder When(Func<T, bool> predicate, Action action) {
+			return When((x, ctx) => predicate(x), action);
+		}
+
+		/// <summary>
+		/// Defines a condition that applies to several rules
+		/// </summary>
+		/// <param name="predicate">The condition that should apply to multiple rules</param>
+		/// <param name="action">Action that encapsulates the rules.</param>
+		/// <returns></returns>
+		public IConditionBuilder When(Func<T, ValidationContext<T>, bool> predicate, Action action) {
+			return new ConditionBuilder<T>(Rules).When(predicate, action);
+		}
+
+		/// <summary>
+		/// Defines an inverse condition that applies to several rules
+		/// </summary>
+		/// <param name="predicate">The condition that should be applied to multiple rules</param>
+		/// <param name="action">Action that encapsulates the rules</param>
+		public IConditionBuilder Unless(Func<T, bool> predicate, Action action) {
+			return Unless((x, ctx) => predicate(x), action);
+		}
+
+		/// <summary>
+		/// Defines an inverse condition that applies to several rules
+		/// </summary>
+		/// <param name="predicate">The condition that should be applied to multiple rules</param>
+		/// <param name="action">Action that encapsulates the rules</param>
+		public IConditionBuilder Unless(Func<T, ValidationContext<T>, bool> predicate, Action action) {
+			return new ConditionBuilder<T>(Rules).Unless(predicate, action);
+		}
+
+		/// <summary>
+		/// Defines an asynchronous condition that applies to several rules
+		/// </summary>
+		/// <param name="predicate">The asynchronous condition that should apply to multiple rules</param>
+		/// <param name="action">Action that encapsulates the rules.</param>
+		/// <returns></returns>
+		public IConditionBuilder WhenAsync(Func<T, CancellationToken, Task<bool>> predicate, Action action) {
+			return WhenAsync((x, ctx, cancel) => predicate(x, cancel), action);
+		}
+
+		/// <summary>
+		/// Defines an asynchronous condition that applies to several rules
+		/// </summary>
+		/// <param name="predicate">The asynchronous condition that should apply to multiple rules</param>
+		/// <param name="action">Action that encapsulates the rules.</param>
+		/// <returns></returns>
+		public IConditionBuilder WhenAsync(Func<T, ValidationContext<T>, CancellationToken, Task<bool>> predicate, Action action) {
+			return new AsyncConditionBuilder<T>(Rules).WhenAsync(predicate, action);
+		}
+
+		/// <summary>
+		/// Defines an inverse asynchronous condition that applies to several rules
+		/// </summary>
+		/// <param name="predicate">The asynchronous condition that should be applied to multiple rules</param>
+		/// <param name="action">Action that encapsulates the rules</param>
+		public IConditionBuilder UnlessAsync(Func<T, CancellationToken, Task<bool>> predicate, Action action) {
+			return UnlessAsync((x, ctx, cancel) => predicate(x, cancel), action);
+		}
+
+		/// <summary>
+		/// Defines an inverse asynchronous condition that applies to several rules
+		/// </summary>
+		/// <param name="predicate">The asynchronous condition that should be applied to multiple rules</param>
+		/// <param name="action">Action that encapsulates the rules</param>
+		public IConditionBuilder UnlessAsync(Func<T, ValidationContext<T>, CancellationToken, Task<bool>> predicate, Action action) {
+			return new AsyncConditionBuilder<T>(Rules).UnlessAsync(predicate, action);
+		}
+
+		/// <summary>
+		/// Includes the rules from the specified validator
+		/// </summary>
+		public void Include(IValidator<T> rulesToInclude) {
+			rulesToInclude.Guard("Cannot pass null to Include", nameof(rulesToInclude));
+			var rule = IncludeRule<T>.Create(rulesToInclude, () => CascadeMode);
+			Rules.Add(rule);
+		}
+
+		/// <summary>
+		/// Includes the rules from the specified validator
+		/// </summary>
+		public void Include<TValidator>(Func<T, TValidator> rulesToInclude) where TValidator : IValidator<T> {
+			rulesToInclude.Guard("Cannot pass null to Include", nameof(rulesToInclude));
+			var rule = IncludeRule<T>.Create(rulesToInclude, () => CascadeMode);
+			Rules.Add(rule);
+		}
+
+		/// <summary>
+		/// Returns an enumerator that iterates through the collection of validation rules.
+		/// </summary>
+		/// <returns>
+		/// A <see cref="T:System.Collections.Generic.IEnumerator`1"/> that can be used to iterate through the collection.
+		/// </returns>
+		/// <filterpriority>1</filterpriority>
+		public IEnumerator<IValidationRule> GetEnumerator() {
+			return Rules.GetEnumerator();
+		}
+
+		IEnumerator IEnumerable.GetEnumerator() {
+			return GetEnumerator();
+		}
+
+		/// <summary>
+		/// Throws an exception if the instance being validated is null.
+		/// </summary>
+		/// <param name="instanceToValidate"></param>
+		protected virtual void EnsureInstanceNotNull(object instanceToValidate) {
+			instanceToValidate.Guard("Cannot pass null model to Validate.", nameof(instanceToValidate));
+		}
+
+		/// <summary>
+		/// Determines if validation should occur and provides a means to modify the context and ValidationResult prior to execution.
+		/// If this method returns false, then the ValidationResult is immediately returned from Validate/ValidateAsync.
+		/// </summary>
+		/// <param name="context"></param>
+		/// <param name="result"></param>
+		/// <returns></returns>
+		protected virtual bool PreValidate(ValidationContext<T> context, ValidationResult result) {
+			return true;
+		}
+
+		/// <summary>
+		/// Throws a ValidationException. This method will only be called if the validator has been configured
+		/// to throw exceptions if validation fails. The default behaviour is not to throw an exception.
+		/// </summary>
+		/// <param name="context"></param>
+		/// <param name="result"></param>
+		/// <exception cref="ValidationException"></exception>
+		protected virtual void RaiseValidationException(ValidationContext<T> context, ValidationResult result) {
+			throw new ValidationException(result.Errors);
+		}
+	}
+}